package net.corda.node.internal

import com.codahale.metrics.MetricRegistry
import com.google.common.collect.MutableClassToInstanceMap
import com.google.common.util.concurrent.MoreExecutors
import net.corda.confidential.SwapIdentitiesFlow
import net.corda.confidential.SwapIdentitiesHandler
import net.corda.core.CordaException
import net.corda.core.concurrent.CordaFuture
import net.corda.core.crypto.SignedData
import net.corda.core.crypto.sign
import net.corda.core.flows.*
import net.corda.core.identity.CordaX500Name
import net.corda.core.identity.Party
import net.corda.core.identity.PartyAndCertificate
import net.corda.core.internal.*
import net.corda.core.internal.concurrent.map
import net.corda.core.internal.concurrent.openFuture
import net.corda.core.messaging.*
import net.corda.core.node.*
import net.corda.core.node.services.*
import net.corda.core.serialization.*
import net.corda.core.transactions.SignedTransaction
import net.corda.core.utilities.NetworkHostAndPort
import net.corda.core.utilities.debug
import net.corda.core.utilities.getOrThrow
import net.corda.node.VersionInfo
import net.corda.node.internal.classloading.requireAnnotation
import net.corda.node.internal.cordapp.CordappLoader
import net.corda.node.internal.cordapp.CordappProviderImpl
import net.corda.node.internal.cordapp.CordappProviderInternal
import net.corda.node.services.ContractUpgradeHandler
import net.corda.node.services.FinalityHandler
import net.corda.node.services.NotaryChangeHandler
import net.corda.node.services.RPCUserService
import net.corda.node.services.api.*
import net.corda.node.services.config.BFTSMaRtConfiguration
import net.corda.node.services.config.NodeConfiguration
import net.corda.node.services.config.NotaryConfig
import net.corda.node.services.config.configureWithDevSSLCertificate
import net.corda.node.services.events.NodeSchedulerService
import net.corda.node.services.events.ScheduledActivityObserver
import net.corda.node.services.identity.PersistentIdentityService
import net.corda.node.services.keys.PersistentKeyManagementService
import net.corda.node.services.messaging.MessagingService
import net.corda.node.services.network.*
import net.corda.node.services.persistence.DBCheckpointStorage
import net.corda.node.services.persistence.DBTransactionMappingStorage
import net.corda.node.services.persistence.DBTransactionStorage
import net.corda.node.services.persistence.NodeAttachmentService
import net.corda.node.services.schema.HibernateObserver
import net.corda.node.services.schema.NodeSchemaService
import net.corda.node.services.statemachine.*
import net.corda.node.services.transactions.*
import net.corda.node.services.upgrade.ContractUpgradeServiceImpl
import net.corda.node.services.vault.NodeVaultService
import net.corda.node.services.vault.VaultSoftLockManager
import net.corda.node.shell.InteractiveShell
import net.corda.node.utilities.*
import org.apache.activemq.artemis.utils.ReusableLatch
import org.slf4j.Logger
import rx.Observable
import rx.subjects.PublishSubject
import java.io.IOException
import java.lang.reflect.InvocationTargetException
import java.security.KeyPair
import java.security.KeyStoreException
import java.security.PublicKey
import java.security.cert.CertificateFactory
import java.security.cert.X509Certificate
import java.sql.Connection
import java.time.Clock
import java.time.Duration
import java.util.*
import java.util.concurrent.ConcurrentHashMap
import java.util.concurrent.ExecutorService
import java.util.concurrent.TimeUnit.SECONDS
import kotlin.collections.set
import kotlin.reflect.KClass
import net.corda.core.crypto.generateKeyPair as cryptoGenerateKeyPair

/**
 * A base node implementation that can be customised either for production (with real implementations that do real
 * I/O), or a mock implementation suitable for unit test environments.
 *
 * Marked as SingletonSerializeAsToken to prevent the invisible reference to AbstractNode in the ServiceHub accidentally
 * sweeping up the Node into the Kryo checkpoint serialization via any flows holding a reference to ServiceHub.
 */
// TODO Log warning if this node is a notary but not one of the ones specified in the network parameters, both for core and custom

// In theory the NodeInfo for the node should be passed in, instead, however currently this is constructed by the
// AbstractNode. It should be possible to generate the NodeInfo outside of AbstractNode, so it can be passed in.
abstract class AbstractNode(val configuration: NodeConfiguration,
                            val platformClock: Clock,
                            protected val versionInfo: VersionInfo,
                            protected val cordappLoader: CordappLoader,
                            private val busyNodeLatch: ReusableLatch = ReusableLatch()) : SingletonSerializeAsToken() {

    private class StartedNodeImpl<out N : AbstractNode>(
            override val internals: N,
            services: ServiceHubInternalImpl,
            override val info: NodeInfo,
            override val checkpointStorage: CheckpointStorage,
            override val smm: StateMachineManager,
            override val attachments: NodeAttachmentService,
            override val network: MessagingService,
            override val database: CordaPersistence,
            override val rpcOps: CordaRPCOps,
            flowStarter: FlowStarter,
            override val notaryService: NotaryService?) : StartedNode<N> {
        override val services: StartedNodeServices = object : StartedNodeServices, ServiceHubInternal by services, FlowStarter by flowStarter {}
    }

    protected abstract val log: Logger

    // We will run as much stuff in this single thread as possible to keep the risk of thread safety bugs low during the
    // low-performance prototyping period.
    protected abstract val serverThread: AffinityExecutor

    protected lateinit var networkParameters: NetworkParameters
    private val cordappServices = MutableClassToInstanceMap.create<SerializeAsToken>()
    private val flowFactories = ConcurrentHashMap<Class<out FlowLogic<*>>, InitiatedFlowFactory<*>>()

    protected val services: ServiceHubInternal get() = _services
    private lateinit var _services: ServiceHubInternalImpl
    protected lateinit var info: NodeInfo
    protected val nodeStateObservable: PublishSubject<NodeState> = PublishSubject.create<NodeState>()
    protected var myNotaryIdentity: PartyAndCertificate? = null
    protected lateinit var checkpointStorage: CheckpointStorage
    protected lateinit var smm: StateMachineManager
    private lateinit var tokenizableServices: List<Any>
    protected lateinit var attachments: NodeAttachmentService
    protected lateinit var network: MessagingService
    protected val runOnStop = ArrayList<() -> Any?>()
    protected lateinit var database: CordaPersistence
    protected val _nodeReadyFuture = openFuture<Unit>()
<<<<<<< HEAD
    lateinit var userService: RPCUserService get
=======
    protected val networkMapClient: NetworkMapClient? by lazy { configuration.compatibilityZoneURL?.let(::NetworkMapClient) }
>>>>>>> 64a9946f

    /** Completes once the node has successfully registered with the network map service
     * or has loaded network map data from local database */
    val nodeReadyFuture: CordaFuture<Unit>
        get() = _nodeReadyFuture
    /** A [CordaX500Name] with null common name. */
    protected val myLegalName: CordaX500Name by lazy {
        val cert = loadKeyStore(configuration.nodeKeystore, configuration.keyStorePassword).getX509Certificate(X509Utilities.CORDA_CLIENT_CA)
        CordaX500Name.build(cert.subjectX500Principal).copy(commonName = null)
    }

    open val serializationWhitelists: List<SerializationWhitelist> by lazy {
        cordappLoader.cordapps.flatMap { it.serializationWhitelists }
    }

    /** Set to non-null once [start] has been successfully called. */
    open val started get() = _started
    @Volatile private var _started: StartedNode<AbstractNode>? = null

    /** The implementation of the [CordaRPCOps] interface used by this node. */
    open fun makeRPCOps(flowStarter: FlowStarter): CordaRPCOps {
        return SecureCordaRPCOps(services, smm, database, flowStarter)
    }

    private fun initCertificate() {
        if (configuration.devMode) {
            log.warn("Corda node is running in dev mode.")
            configuration.configureWithDevSSLCertificate()
        }
        validateKeystore()
    }

    open fun generateNodeInfo() {
        check(started == null) { "Node has already been started" }
        log.info("Generating nodeInfo ...")
        initCertificate()
        val keyPairs = initNodeInfo()
        val identityKeypair = keyPairs.first { it.public == info.legalIdentities.first().owningKey }
        val serialisedNodeInfo = info.serialize()
        val signature = identityKeypair.sign(serialisedNodeInfo)
        // TODO: Signed data might not be sufficient for multiple identities, as it only contains one signature.
        NodeInfoWatcher.saveToFile(configuration.baseDirectory, SignedData(serialisedNodeInfo, signature))
    }

    open fun start(): StartedNode<AbstractNode> {
        check(started == null) { "Node has already been started" }
        log.info("Node starting up ...")
        initCertificate()
        val keyPairs = initNodeInfo()
        readNetworkParameters()
        val schemaService = NodeSchemaService(cordappLoader)
        // Do all of this in a database transaction so anything that might need a connection has one.
        val (startedImpl, schedulerService) = initialiseDatabasePersistence(schemaService) {
            val transactionStorage = makeTransactionStorage()
            val stateLoader = StateLoaderImpl(transactionStorage)
            val nodeServices = makeServices(keyPairs, schemaService, transactionStorage, stateLoader)
            val notaryService = makeNotaryService(nodeServices)
            smm = makeStateMachineManager()
            val flowStarter = FlowStarterImpl(serverThread, smm)
            val schedulerService = NodeSchedulerService(
                    platformClock,
                    this@AbstractNode.database,
                    flowStarter,
                    stateLoader,
                    unfinishedSchedules = busyNodeLatch,
                    serverThread = serverThread)
            if (serverThread is ExecutorService) {
                runOnStop += {
                    // We wait here, even though any in-flight messages should have been drained away because the
                    // server thread can potentially have other non-messaging tasks scheduled onto it. The timeout value is
                    // arbitrary and might be inappropriate.
                    MoreExecutors.shutdownAndAwaitTermination(serverThread as ExecutorService, 50, SECONDS)
                }
            }
            makeVaultObservers(schedulerService)
            val rpcOps = makeRPCOps(flowStarter)
            startMessagingService(rpcOps)
            installCoreFlows()
            val cordaServices = installCordaServices(flowStarter)
            tokenizableServices = nodeServices + cordaServices + schedulerService
            registerCordappFlows()
            _services.rpcFlows += cordappLoader.cordapps.flatMap { it.rpcFlows }
            FlowLogicRefFactoryImpl.classloader = cordappLoader.appClassLoader

            runOnStop += network::stop
<<<<<<< HEAD

            startShell(rpcOps)

            StartedNodeImpl(this, _services, info, checkpointStorage, smm, attachments, network, database, rpcOps, flowStarter, schedulerService)
=======
            Pair(StartedNodeImpl(this, _services, info, checkpointStorage, smm, attachments, network, database, rpcOps, flowStarter, notaryService), schedulerService)
        }

        val networkMapUpdater = NetworkMapUpdater(services.networkMapCache,
                NodeInfoWatcher(configuration.baseDirectory, Duration.ofMillis(configuration.additionalNodeInfoPollingFrequencyMsec)),
                networkMapClient)
        runOnStop += networkMapUpdater::close

        networkMapUpdater.updateNodeInfo(services.myInfo) {
            val serialisedNodeInfo = it.serialize()
            val signature = services.keyManagementService.sign(serialisedNodeInfo.bytes, it.legalIdentities.first().owningKey)
            SignedData(serialisedNodeInfo, signature)
>>>>>>> 64a9946f
        }
        networkMapUpdater.subscribeToNetworkMap()

        // If we successfully  loaded network data from database, we set this future to Unit.
        services.networkMapCache.addNode(info)
        _nodeReadyFuture.captureLater(services.networkMapCache.nodeReady.map { Unit })

        return startedImpl.apply {
            database.transaction {
                smm.start(tokenizableServices)
                // Shut down the SMM so no Fibers are scheduled.
                runOnStop += { smm.stop(acceptableLiveFiberCountOnStop()) }
                schedulerService.start()
            }
            _started = this
        }
    }

    open fun startShell(rpcOps: CordaRPCOps) {
        InteractiveShell.startShell(configuration, rpcOps, userService, _services.identityService, database)
    }

    private fun initNodeInfo(): Set<KeyPair> {
        val (identity, identityKeyPair) = obtainIdentity(notaryConfig = null)
        val keyPairs = mutableSetOf(identityKeyPair)

        myNotaryIdentity = configuration.notary?.let {
            if (it.isClusterConfig) {
                val (notaryIdentity, notaryIdentityKeyPair) = obtainIdentity(it)
                keyPairs += notaryIdentityKeyPair
                notaryIdentity
            } else {
                // In case of a single notary service myNotaryIdentity will be the node's single identity.
                identity
            }
        }
        info = NodeInfo(
                myAddresses(),
                setOf(identity, myNotaryIdentity).filterNotNull(),
                versionInfo.platformVersion,
                platformClock.instant().toEpochMilli()
        )
        return keyPairs
    }

    protected abstract fun myAddresses(): List<NetworkHostAndPort>

    protected open fun makeStateMachineManager(): StateMachineManager {
        return StateMachineManagerImpl(
                services,
                checkpointStorage,
                serverThread,
                database,
                busyNodeLatch,
                cordappLoader.appClassLoader
        )
    }

    private class ServiceInstantiationException(cause: Throwable?) : CordaException("Service Instantiation Error", cause)

    private fun installCordaServices(flowStarter: FlowStarter): List<SerializeAsToken> {
        val loadedServices = cordappLoader.cordapps.flatMap { it.services }
        return filterServicesToInstall(loadedServices).mapNotNull {
            try {
                installCordaService(flowStarter, it)
            } catch (e: NoSuchMethodException) {
                log.error("${it.name}, as a Corda service, must have a constructor with a single parameter of type " +
                        ServiceHub::class.java.name)
                null
            } catch (e: ServiceInstantiationException) {
                log.error("Corda service ${it.name} failed to instantiate", e.cause)
                null
            } catch (e: Exception) {
                log.error("Unable to install Corda service ${it.name}", e)
                null
            }
        }
    }

    private fun filterServicesToInstall(loadedServices: List<Class<out SerializeAsToken>>): List<Class<out SerializeAsToken>> {
        val customNotaryServiceList = loadedServices.filter { isNotaryService(it) }
        if (customNotaryServiceList.isNotEmpty()) {
            if (configuration.notary?.custom == true) {
                require(customNotaryServiceList.size == 1) {
                    "Attempting to install more than one notary service: ${customNotaryServiceList.joinToString()}"
                }
            } else return loadedServices - customNotaryServiceList
        }
        return loadedServices
    }

    /**
     * If the [serviceClass] is a notary service, it will only be enable if the "custom" flag is set in
     * the notary configuration.
     */
    private fun isNotaryService(serviceClass: Class<*>) = NotaryService::class.java.isAssignableFrom(serviceClass)

    /**
     * This customizes the ServiceHub for each CordaService that is initiating flows
     */
    private class AppServiceHubImpl<T : SerializeAsToken>(private val serviceHub: ServiceHub, private val flowStarter: FlowStarter) : AppServiceHub, ServiceHub by serviceHub {
        lateinit var serviceInstance: T
        override fun <T> startTrackedFlow(flow: FlowLogic<T>): FlowProgressHandle<T> {
            val stateMachine = startFlowChecked(flow)
            return FlowProgressHandleImpl(
                    id = stateMachine.id,
                    returnValue = stateMachine.resultFuture,
                    progress = stateMachine.logic.track()?.updates ?: Observable.empty()
            )
        }

        override fun <T> startFlow(flow: FlowLogic<T>): FlowHandle<T> {
            val stateMachine = startFlowChecked(flow)
            return FlowHandleImpl(id = stateMachine.id, returnValue = stateMachine.resultFuture)
        }

        private fun <T> startFlowChecked(flow: FlowLogic<T>): FlowStateMachine<T> {
            val logicType = flow.javaClass
            require(logicType.isAnnotationPresent(StartableByService::class.java)) { "${logicType.name} was not designed for starting by a CordaService" }
            val currentUser = FlowInitiator.Service(serviceInstance.javaClass.name)
            return flowStarter.startFlow(flow, currentUser).getOrThrow()
        }

        override fun equals(other: Any?): Boolean {
            if (this === other) return true
            if (other !is AppServiceHubImpl<*>) return false
            return serviceHub == other.serviceHub
                    && flowStarter == other.flowStarter
                    && serviceInstance == other.serviceInstance
        }

        override fun hashCode() = Objects.hash(serviceHub, flowStarter, serviceInstance)
    }

    private fun <T : SerializeAsToken> installCordaService(flowStarter: FlowStarter, serviceClass: Class<T>): T {
        serviceClass.requireAnnotation<CordaService>()
        val service = try {
            val serviceContext = AppServiceHubImpl<T>(services, flowStarter)
            if (isNotaryService(serviceClass)) {
                check(myNotaryIdentity != null) { "Trying to install a notary service but no notary identity specified" }
                val constructor = serviceClass.getDeclaredConstructor(AppServiceHub::class.java, PublicKey::class.java).apply { isAccessible = true }
                serviceContext.serviceInstance = constructor.newInstance(serviceContext, myNotaryIdentity!!.owningKey)
                serviceContext.serviceInstance
            } else {
                try {
                    val extendedServiceConstructor = serviceClass.getDeclaredConstructor(AppServiceHub::class.java).apply { isAccessible = true }
                    serviceContext.serviceInstance = extendedServiceConstructor.newInstance(serviceContext)
                    serviceContext.serviceInstance
                } catch (ex: NoSuchMethodException) {
                    val constructor = serviceClass.getDeclaredConstructor(ServiceHub::class.java).apply { isAccessible = true }
                    log.warn("${serviceClass.name} is using legacy CordaService constructor with ServiceHub parameter. Upgrade to an AppServiceHub parameter to enable updated API features.")
                    constructor.newInstance(services)
                }
            }
        } catch (e: InvocationTargetException) {
            throw ServiceInstantiationException(e.cause)
        }
        cordappServices.putInstance(serviceClass, service)

        if (service is NotaryService) handleCustomNotaryService(service)

        log.info("Installed ${serviceClass.name} Corda service")
        return service
    }

    private fun handleCustomNotaryService(service: NotaryService) {
        runOnStop += service::stop
        service.start()
        installCoreFlow(NotaryFlow.Client::class, service::createServiceFlow)
    }

    private fun registerCordappFlows() {
        cordappLoader.cordapps.flatMap { it.initiatedFlows }
                .forEach {
                    try {
                        registerInitiatedFlowInternal(it, track = false)
                    } catch (e: NoSuchMethodException) {
                        log.error("${it.name}, as an initiated flow, must have a constructor with a single parameter " +
                                "of type ${Party::class.java.name}")
                    } catch (e: Exception) {
                        log.error("Unable to register initiated flow ${it.name}", e)
                    }
                }
    }

    /**
     * Use this method to register your initiated flows in your tests. This is automatically done by the node when it
     * starts up for all [FlowLogic] classes it finds which are annotated with [InitiatedBy].
     * @return An [Observable] of the initiated flows started by counter-parties.
     */
    fun <T : FlowLogic<*>> registerInitiatedFlow(initiatedFlowClass: Class<T>): Observable<T> {
        return registerInitiatedFlowInternal(initiatedFlowClass, track = true)
    }

    // TODO remove once not needed
    private fun deprecatedFlowConstructorMessage(flowClass: Class<*>): String {
        return "Installing flow factory for $flowClass accepting a ${Party::class.java.simpleName}, which is deprecated. " +
                "It should accept a ${FlowSession::class.java.simpleName} instead"
    }

    private fun <F : FlowLogic<*>> registerInitiatedFlowInternal(initiatedFlow: Class<F>, track: Boolean): Observable<F> {
        val constructors = initiatedFlow.declaredConstructors.associateBy { it.parameterTypes.toList() }
        val flowSessionCtor = constructors[listOf(FlowSession::class.java)]?.apply { isAccessible = true }
        val ctor: (FlowSession) -> F = if (flowSessionCtor == null) {
            // Try to fallback to a Party constructor
            val partyCtor = constructors[listOf(Party::class.java)]?.apply { isAccessible = true }
            if (partyCtor == null) {
                throw IllegalArgumentException("$initiatedFlow must have a constructor accepting a ${FlowSession::class.java.name}")
            } else {
                log.warn(deprecatedFlowConstructorMessage(initiatedFlow))
            }
            { flowSession: FlowSession -> uncheckedCast(partyCtor.newInstance(flowSession.counterparty)) }
        } else {
            { flowSession: FlowSession -> uncheckedCast(flowSessionCtor.newInstance(flowSession)) }
        }
        val initiatingFlow = initiatedFlow.requireAnnotation<InitiatedBy>().value.java
        val (version, classWithAnnotation) = initiatingFlow.flowVersionAndInitiatingClass
        require(classWithAnnotation == initiatingFlow) {
            "${InitiatedBy::class.java.name} must point to ${classWithAnnotation.name} and not ${initiatingFlow.name}"
        }
        val flowFactory = InitiatedFlowFactory.CorDapp(version, initiatedFlow.appName, ctor)
        val observable = internalRegisterFlowFactory(initiatingFlow, flowFactory, initiatedFlow, track)
        log.info("Registered ${initiatingFlow.name} to initiate ${initiatedFlow.name} (version $version)")
        return observable
    }

    @VisibleForTesting
    fun <F : FlowLogic<*>> internalRegisterFlowFactory(initiatingFlowClass: Class<out FlowLogic<*>>,
                                                       flowFactory: InitiatedFlowFactory<F>,
                                                       initiatedFlowClass: Class<F>,
                                                       track: Boolean): Observable<F> {
        val observable = if (track) {
            smm.changes.filter { it is StateMachineManager.Change.Add }.map { it.logic }.ofType(initiatedFlowClass)
        } else {
            Observable.empty()
        }
        flowFactories[initiatingFlowClass] = flowFactory
        return observable
    }

    /**
     * Installs a flow that's core to the Corda platform. Unlike CorDapp flows which are versioned individually using
     * [InitiatingFlow.version], core flows have the same version as the node's platform version. To cater for backwards
     * compatibility [flowFactory] provides a second parameter which is the platform version of the initiating party.
     * @suppress
     */
    @VisibleForTesting
    fun installCoreFlow(clientFlowClass: KClass<out FlowLogic<*>>, flowFactory: (FlowSession) -> FlowLogic<*>) {
        require(clientFlowClass.java.flowVersionAndInitiatingClass.first == 1) {
            "${InitiatingFlow::class.java.name}.version not applicable for core flows; their version is the node's platform version"
        }
        flowFactories[clientFlowClass.java] = InitiatedFlowFactory.Core(flowFactory)
        log.debug { "Installed core flow ${clientFlowClass.java.name}" }
    }


    private fun installCoreFlows() {
        installCoreFlow(FinalityFlow::class, ::FinalityHandler)
        installCoreFlow(NotaryChangeFlow::class, ::NotaryChangeHandler)
        installCoreFlow(ContractUpgradeFlow.Initiate::class, ::ContractUpgradeHandler)
        installCoreFlow(SwapIdentitiesFlow::class, ::SwapIdentitiesHandler)
    }

    /**
     * Builds node internal, advertised, and plugin services.
     * Returns a list of tokenizable services to be added to the serialisation context.
     */
    private fun makeServices(keyPairs: Set<KeyPair>, schemaService: SchemaService, transactionStorage: WritableTransactionStorage, stateLoader: StateLoader): MutableList<Any> {
        checkpointStorage = DBCheckpointStorage()
        val metrics = MetricRegistry()
        attachments = NodeAttachmentService(metrics)
        val cordappProvider = CordappProviderImpl(cordappLoader, attachments)
        val identityService = makeIdentityService()
        val keyManagementService = makeKeyManagementService(identityService, keyPairs)
        _services = ServiceHubInternalImpl(
                identityService,
                keyManagementService,
                schemaService,
                transactionStorage,
                stateLoader,
                MonitoringService(metrics),
                cordappProvider)
        network = makeMessagingService()
        val tokenizableServices = mutableListOf(attachments, network, services.vaultService,
                services.keyManagementService, services.identityService, platformClock,
                services.auditService, services.monitoringService, services.networkMapCache, services.schemaService,
                services.transactionVerifierService, services.validatedTransactions, services.contractUpgradeService,
                services, cordappProvider, this)
        return tokenizableServices
    }

    protected open fun makeTransactionStorage(): WritableTransactionStorage = DBTransactionStorage()

    private fun makeVaultObservers(schedulerService: SchedulerService) {
        VaultSoftLockManager.install(services.vaultService, smm)
        ScheduledActivityObserver.install(services.vaultService, schedulerService)
        HibernateObserver.install(services.vaultService.rawUpdates, database.hibernateConfig)
    }

    @VisibleForTesting
    protected open fun acceptableLiveFiberCountOnStop(): Int = 0

    private fun validateKeystore() {
        val containCorrectKeys = try {
            // This will throw IOException if key file not found or KeyStoreException if keystore password is incorrect.
            val sslKeystore = loadKeyStore(configuration.sslKeystore, configuration.keyStorePassword)
            val identitiesKeystore = loadKeyStore(configuration.nodeKeystore, configuration.keyStorePassword)
            sslKeystore.containsAlias(X509Utilities.CORDA_CLIENT_TLS) && identitiesKeystore.containsAlias(X509Utilities.CORDA_CLIENT_CA)
        } catch (e: KeyStoreException) {
            log.warn("Certificate key store found but key store password does not match configuration.")
            false
        } catch (e: IOException) {
            false
        }
        require(containCorrectKeys) {
            "Identity certificate not found. " +
                    "Please either copy your existing identity key and certificate from another node, " +
                    "or if you don't have one yet, fill out the config file and run corda.jar --initial-registration. " +
                    "Read more at: https://docs.corda.net/permissioning.html"
        }
    }

    // Specific class so that MockNode can catch it.
    class DatabaseConfigurationException(msg: String) : CordaException(msg)

    protected open fun <T> initialiseDatabasePersistence(schemaService: SchemaService, insideTransaction: () -> T): T {
        val props = configuration.dataSourceProperties
        if (props.isNotEmpty()) {
            this.database = configureDatabase(props, configuration.database, { _services.identityService }, schemaService)
            // Now log the vendor string as this will also cause a connection to be tested eagerly.
            database.transaction {
                log.info("Connected to ${database.dataSource.connection.metaData.databaseProductName} database.")
            }
            runOnStop += database::close
            return database.transaction {
                insideTransaction()
            }
        } else {
            throw DatabaseConfigurationException("There must be a database configured.")
        }
    }

    private fun makeNotaryService(tokenizableServices: MutableList<Any>): NotaryService? {
        return configuration.notary?.let {
            makeCoreNotaryService(it).also {
                tokenizableServices.add(it)
                runOnStop += it::stop
                installCoreFlow(NotaryFlow.Client::class, it::createServiceFlow)
                log.info("Running core notary: ${it.javaClass.name}")
                it.start()
            }
        }
    }

    open protected fun checkNetworkMapIsInitialized() {
        if (!services.networkMapCache.loadDBSuccess) {
            // TODO: There should be a consistent approach to configuration error exceptions.
            throw NetworkMapCacheEmptyException()
        }
    }

    protected open fun makeKeyManagementService(identityService: IdentityService, keyPairs: Set<KeyPair>): KeyManagementService {
        return PersistentKeyManagementService(identityService, keyPairs)
    }

    private fun readNetworkParameters() {
        val file = configuration.baseDirectory / "network-parameters"
        networkParameters = file.readAll().deserialize<SignedData<NetworkParameters>>().verified()
        log.info(networkParameters.toString())
        check(networkParameters.minimumPlatformVersion <= versionInfo.platformVersion) { "Node is too old for the network" }
    }

    private fun makeCoreNotaryService(notaryConfig: NotaryConfig): NotaryService {
        val notaryKey = myNotaryIdentity?.owningKey ?: throw IllegalArgumentException("No notary identity initialized when creating a notary service")
        return if (notaryConfig.validating) {
            if (notaryConfig.raft != null) {
                RaftValidatingNotaryService(services, notaryKey, notaryConfig.raft)
            } else if (notaryConfig.bftSMaRt != null) {
                throw IllegalArgumentException("Validating BFTSMaRt notary not supported")
            } else {
                ValidatingNotaryService(services, notaryKey)
            }
        } else {
            if (notaryConfig.raft != null) {
                RaftNonValidatingNotaryService(services, notaryKey, notaryConfig.raft)
            } else if (notaryConfig.bftSMaRt != null) {
                val cluster = makeBFTCluster(notaryKey, notaryConfig.bftSMaRt)
                BFTNonValidatingNotaryService(services, notaryKey, notaryConfig.bftSMaRt, cluster)
            } else {
                SimpleNotaryService(services, notaryKey)
            }
        }
    }

    protected open fun makeBFTCluster(notaryKey: PublicKey, bftSMaRtConfig: BFTSMaRtConfiguration): BFTSMaRt.Cluster {
        return object : BFTSMaRt.Cluster {
            override fun waitUntilAllReplicasHaveInitialized() {
                log.warn("A BFT replica may still be initializing, in which case the upcoming consensus change may cause it to spin.")
            }
        }
    }

    private fun makeIdentityService(): IdentityService {
        val trustStore = KeyStoreWrapper(configuration.trustStoreFile, configuration.trustStorePassword)
        val caKeyStore = KeyStoreWrapper(configuration.nodeKeystore, configuration.keyStorePassword)
        val trustRoot = trustStore.getX509Certificate(X509Utilities.CORDA_ROOT_CA)
        val clientCa = caKeyStore.certificateAndKeyPair(X509Utilities.CORDA_CLIENT_CA)
        val caCertificates = arrayOf(info.legalIdentitiesAndCerts[0].certificate, clientCa.certificate.cert)
        return PersistentIdentityService(info.legalIdentitiesAndCerts, trustRoot = trustRoot, caCertificates = *caCertificates)
    }

    protected abstract fun makeTransactionVerifierService(): TransactionVerifierService

    open fun stop() {
        // TODO: We need a good way of handling "nice to have" shutdown events, especially those that deal with the
        // network, including unsubscribing from updates from remote services. Possibly some sort of parameter to stop()
        // to indicate "Please shut down gracefully" vs "Shut down now".
        // Meanwhile, we let the remote service send us updates until the acknowledgment buffer overflows and it
        // unsubscribes us forcibly, rather than blocking the shutdown process.

        // Notify observers that the node is shutting down
        nodeStateObservable.onNext(NodeState.SHUTTING_DOWN)

        // Run shutdown hooks in opposite order to starting
        for (toRun in runOnStop.reversed()) {
            toRun()
        }
        runOnStop.clear()
        _started = null
    }

    protected abstract fun makeMessagingService(): MessagingService

    protected abstract fun startMessagingService(rpcOps: RPCOps)

    private fun obtainIdentity(notaryConfig: NotaryConfig?): Pair<PartyAndCertificate, KeyPair> {
        val keyStore = KeyStoreWrapper(configuration.nodeKeystore, configuration.keyStorePassword)

        val (id, singleName) = if (notaryConfig == null || !notaryConfig.isClusterConfig) {
            // Node's main identity or if it's a single node notary
            Pair("identity", myLegalName)
        } else {
            val notaryId = notaryConfig.run {
                NotaryService.constructId(validating, raft != null, bftSMaRt != null, custom)
            }
            // The node is part of a distributed notary whose identity must already be generated beforehand.
            Pair(notaryId, null)
        }
        // TODO: Integrate with Key management service?
        val privateKeyAlias = "$id-private-key"

        if (!keyStore.containsAlias(privateKeyAlias)) {
            singleName ?: throw IllegalArgumentException(
                    "Unable to find in the key store the identity of the distributed notary ($id) the node is part of")
            // TODO: Remove use of [ServiceIdentityGenerator.generateToDisk].
            log.info("$privateKeyAlias not found in key store ${configuration.nodeKeystore}, generating fresh key!")
            keyStore.signAndSaveNewKeyPair(singleName, privateKeyAlias, generateKeyPair())
        }

        val (x509Cert, keyPair) = keyStore.certificateAndKeyPair(privateKeyAlias)

        // TODO: Use configuration to indicate composite key should be used instead of public key for the identity.
        val compositeKeyAlias = "$id-composite-key"
        val certificates = if (keyStore.containsAlias(compositeKeyAlias)) {
            // Use composite key instead if it exists
            val certificate = keyStore.getCertificate(compositeKeyAlias)
            // We have to create the certificate chain for the composite key manually, this is because we don't have a keystore
            // provider that understand compositeKey-privateKey combo. The cert chain is created using the composite key certificate +
            // the tail of the private key certificates, as they are both signed by the same certificate chain.
            listOf(certificate) + keyStore.getCertificateChain(privateKeyAlias).drop(1)
        } else {
            keyStore.getCertificateChain(privateKeyAlias).let {
                check(it[0].toX509CertHolder() == x509Cert) { "Certificates from key store do not line up!" }
                it.asList()
            }
        }

        val nodeCert = certificates[0] as? X509Certificate ?: throw ConfigurationException("Node certificate must be an X.509 certificate")
        val subject = CordaX500Name.build(nodeCert.subjectX500Principal)
        // TODO Include the name of the distributed notary, which the node is part of, in the notary config so that we
        // can cross-check the identity we get from the key store
        if (singleName != null && subject != singleName) {
            throw ConfigurationException("The name '$singleName' for $id doesn't match what's in the key store: $subject")
        }

        val certPath = CertificateFactory.getInstance("X509").generateCertPath(certificates)
        return Pair(PartyAndCertificate(certPath), keyPair)
    }

    protected open fun generateKeyPair() = cryptoGenerateKeyPair()
    protected open fun makeVaultService(keyManagementService: KeyManagementService, stateLoader: StateLoader): VaultServiceInternal {
        return NodeVaultService(platformClock, keyManagementService, stateLoader, database.hibernateConfig)
    }

    private inner class ServiceHubInternalImpl(
            override val identityService: IdentityService,
            // Place the long term identity key in the KMS. Eventually, this is likely going to be separated again because
            // the KMS is meant for derived temporary keys used in transactions, and we're not supposed to sign things with
            // the identity key. But the infrastructure to make that easy isn't here yet.
            override val keyManagementService: KeyManagementService,
            override val schemaService: SchemaService,
            override val validatedTransactions: WritableTransactionStorage,
            private val stateLoader: StateLoader,
            override val monitoringService: MonitoringService,
            override val cordappProvider: CordappProviderInternal
    ) : SingletonSerializeAsToken(), ServiceHubInternal, StateLoader by stateLoader {
        override val rpcFlows = ArrayList<Class<out FlowLogic<*>>>()
        override val stateMachineRecordedTransactionMapping = DBTransactionMappingStorage()
        override val auditService = DummyAuditService()
        override val transactionVerifierService by lazy { makeTransactionVerifierService() }
        override val networkMapCache by lazy {
            NetworkMapCacheImpl(
                    PersistentNetworkMapCache(
                            this@AbstractNode.database,
                            networkParameters.notaries),
                    identityService)
        }
        override val vaultService by lazy { makeVaultService(keyManagementService, stateLoader) }
        override val contractUpgradeService by lazy { ContractUpgradeServiceImpl() }
        override val attachments: AttachmentStorage get() = this@AbstractNode.attachments
        override val networkService: MessagingService get() = network
        override val clock: Clock get() = platformClock
        override val myInfo: NodeInfo get() = info
        override val myNodeStateObservable: Observable<NodeState> get() = nodeStateObservable
        override val database: CordaPersistence get() = this@AbstractNode.database
        override val configuration: NodeConfiguration get() = this@AbstractNode.configuration
        override fun <T : SerializeAsToken> cordaService(type: Class<T>): T {
            require(type.isAnnotationPresent(CordaService::class.java)) { "${type.name} is not a Corda service" }
            return cordappServices.getInstance(type) ?: throw IllegalArgumentException("Corda service ${type.name} does not exist")
        }

        override fun getFlowFactory(initiatingFlowClass: Class<out FlowLogic<*>>): InitiatedFlowFactory<*>? {
            return flowFactories[initiatingFlowClass]
        }

        override fun recordTransactions(statesToRecord: StatesToRecord, txs: Iterable<SignedTransaction>) {
            database.transaction {
                super.recordTransactions(statesToRecord, txs)
            }
        }

        override fun jdbcSession(): Connection = database.createSession()
    }
}

internal class FlowStarterImpl(private val serverThread: AffinityExecutor, private val smm: StateMachineManager) : FlowStarter {
    override fun <T> startFlow(logic: FlowLogic<T>, flowInitiator: FlowInitiator, ourIdentity: Party?): CordaFuture<FlowStateMachine<T>> {
        return serverThread.fetchFrom { smm.startFlow(logic, flowInitiator, ourIdentity) }
    }
}

/**
 * Thrown when a node is about to start and its network map cache doesn't contain any node.
 */
internal class NetworkMapCacheEmptyException : Exception()<|MERGE_RESOLUTION|>--- conflicted
+++ resolved
@@ -134,11 +134,9 @@
     protected val runOnStop = ArrayList<() -> Any?>()
     protected lateinit var database: CordaPersistence
     protected val _nodeReadyFuture = openFuture<Unit>()
-<<<<<<< HEAD
+    protected val networkMapClient: NetworkMapClient? by lazy { configuration.compatibilityZoneURL?.let(::NetworkMapClient) }
+
     lateinit var userService: RPCUserService get
-=======
-    protected val networkMapClient: NetworkMapClient? by lazy { configuration.compatibilityZoneURL?.let(::NetworkMapClient) }
->>>>>>> 64a9946f
 
     /** Completes once the node has successfully registered with the network map service
      * or has loaded network map data from local database */
@@ -224,12 +222,9 @@
             FlowLogicRefFactoryImpl.classloader = cordappLoader.appClassLoader
 
             runOnStop += network::stop
-<<<<<<< HEAD
 
             startShell(rpcOps)
 
-            StartedNodeImpl(this, _services, info, checkpointStorage, smm, attachments, network, database, rpcOps, flowStarter, schedulerService)
-=======
             Pair(StartedNodeImpl(this, _services, info, checkpointStorage, smm, attachments, network, database, rpcOps, flowStarter, notaryService), schedulerService)
         }
 
@@ -242,7 +237,6 @@
             val serialisedNodeInfo = it.serialize()
             val signature = services.keyManagementService.sign(serialisedNodeInfo.bytes, it.legalIdentities.first().owningKey)
             SignedData(serialisedNodeInfo, signature)
->>>>>>> 64a9946f
         }
         networkMapUpdater.subscribeToNetworkMap()
 
